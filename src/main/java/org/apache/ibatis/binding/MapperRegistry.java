/*
 *    Copyright 2009-2021 the original author or authors.
 *
 *    Licensed under the Apache License, Version 2.0 (the "License");
 *    you may not use this file except in compliance with the License.
 *    You may obtain a copy of the License at
 *
 *       http://www.apache.org/licenses/LICENSE-2.0
 *
 *    Unless required by applicable law or agreed to in writing, software
 *    distributed under the License is distributed on an "AS IS" BASIS,
 *    WITHOUT WARRANTIES OR CONDITIONS OF ANY KIND, either express or implied.
 *    See the License for the specific language governing permissions and
 *    limitations under the License.
 */
package org.apache.ibatis.binding;

import java.util.Collection;
import java.util.Collections;
import java.util.HashMap;
import java.util.Map;
import java.util.Set;

import org.apache.ibatis.builder.annotation.MapperAnnotationBuilder;
import org.apache.ibatis.io.ResolverUtil;
import org.apache.ibatis.session.Configuration;
import org.apache.ibatis.session.SqlSession;

/**
 * 映射注册器
 * Mapper 接口注册中心，将 Mapper 接口与其 MapperProxyFactory 动态代理对象工厂进行保存
 *
 * @author Clinton Begin
 * @author Eduardo Macarron
 * @author Lasse Voss
 */
public class MapperRegistry {

    /**
     * MyBatis Configuration 对象
     */
    private final Configuration config;
    /**
     * MapperProxyFactory 的映射
     *
     * KEY：Mapper 接口
     */
    private final Map<Class<?>, MapperProxyFactory<?>> knownMappers = new HashMap<>();

    public MapperRegistry(Configuration config) {
        this.config = config;
    }

    /**
     * 返回代理类
     */
    @SuppressWarnings("unchecked")
    public <T> T getMapper(Class<T> type, SqlSession sqlSession) {
        // 1. 获取指定 type 类型的 MapperProxyFactory 对象
        final MapperProxyFactory<T> mapperProxyFactory = (MapperProxyFactory<T>) knownMappers.get(type);
        if (mapperProxyFactory == null) {
            throw new BindingException("Type " + type + " is not known to the MapperRegistry.");
        }
        try {
            // 2. 创建 Mapper Proxy 对象（即持久层 XXXMapper 接口的代理对象）
            return mapperProxyFactory.newInstance(sqlSession);
        } catch (Exception e) {
            throw new BindingException("Error getting mapper instance. Cause: " + e, e);
        }
    }

    public <T> boolean hasMapper(Class<T> type) {
        return knownMappers.containsKey(type);
    }

    /**
     * 添加映射
     *
     * @param type
     * @param <T>
     */
    public <T> void addMapper(Class<T> type) {
        // 1. mapper 必须是接口，才会添加
        if (type.isInterface()) {
            // 2. 已经加载过该接口，则抛出异常
            if (hasMapper(type)) {
                throw new BindingException("Type " + type + " is already known to the MapperRegistry.");
            }
            boolean loadCompleted = false;
            try {
<<<<<<< HEAD
                // 3. 将 Mapper 接口对应的代理工厂 MapperProxyFactory 添加到 knownMappers 中
=======
                // 3. 将 Mapper 接口对应的代理工厂添加到 knownMappers 集合（Key：mapper 接口）
>>>>>>> 394c9958
                knownMappers.put(type, new MapperProxyFactory<>(type));
                // It's important that the type is added before the parser is run
                // otherwise the binding may automatically be attempted by the
                // mapper parser. If the type is already known, it won't try.
                // 4. 解析 Mapper 的注解配置
                MapperAnnotationBuilder parser = new MapperAnnotationBuilder(config, type);
                // 解析 Mapper 接口上面的注解和 Mapper 接口对应的 XML 文件
                parser.parse();
                // 5. 标记加载完成
                loadCompleted = true;
            } finally {
                // 如果加载过程中出现异常需要再将这个mapper从mybatis中删除,这种方式比较丑陋吧，难道是不得已而为之？
                // 6. 若加载未完成，从 knownMappers 中移除
                if (!loadCompleted) {
                    knownMappers.remove(type);
                }
            }
        }
    }

    /**
     * Gets the mappers.
     *
     * @return the mappers
     * @since 3.2.2
     */
    public Collection<Class<?>> getMappers() {
        return Collections.unmodifiableCollection(knownMappers.keySet());
    }

    /**
     * 用于扫描指定包中的 Mapper 接口，并与 XML 文件进行绑定
<<<<<<< HEAD
=======
     *
>>>>>>> 394c9958
     * Adds the mappers.
     *
     * @param packageName the package name
     * @param superType   the super type
     * @since 3.2.2
     */
    public void addMappers(String packageName, Class<?> superType) {
<<<<<<< HEAD
        // 1. 扫描指定包下的指定类
=======
        // 1. 扫描指定包下的指定类（superType 类型）
>>>>>>> 394c9958
        ResolverUtil<Class<?>> resolverUtil = new ResolverUtil<>();
        resolverUtil.find(new ResolverUtil.IsA(superType), packageName);
        Set<Class<? extends Class<?>>> mapperSet = resolverUtil.getClasses();
        // 2. 遍历，添加到 knownMappers 中
        for (Class<?> mapperClass : mapperSet) {
            addMapper(mapperClass);
        }
    }

    /**
     * 查找包下所有类
     * Adds the mappers.
     *
     * @param packageName the package name
     * @since 3.2.2
     */
    public void addMappers(String packageName) {
        addMappers(packageName, Object.class);
    }

}<|MERGE_RESOLUTION|>--- conflicted
+++ resolved
@@ -88,11 +88,7 @@
             }
             boolean loadCompleted = false;
             try {
-<<<<<<< HEAD
                 // 3. 将 Mapper 接口对应的代理工厂 MapperProxyFactory 添加到 knownMappers 中
-=======
-                // 3. 将 Mapper 接口对应的代理工厂添加到 knownMappers 集合（Key：mapper 接口）
->>>>>>> 394c9958
                 knownMappers.put(type, new MapperProxyFactory<>(type));
                 // It's important that the type is added before the parser is run
                 // otherwise the binding may automatically be attempted by the
@@ -125,10 +121,7 @@
 
     /**
      * 用于扫描指定包中的 Mapper 接口，并与 XML 文件进行绑定
-<<<<<<< HEAD
-=======
      *
->>>>>>> 394c9958
      * Adds the mappers.
      *
      * @param packageName the package name
@@ -136,11 +129,7 @@
      * @since 3.2.2
      */
     public void addMappers(String packageName, Class<?> superType) {
-<<<<<<< HEAD
-        // 1. 扫描指定包下的指定类
-=======
         // 1. 扫描指定包下的指定类（superType 类型）
->>>>>>> 394c9958
         ResolverUtil<Class<?>> resolverUtil = new ResolverUtil<>();
         resolverUtil.find(new ResolverUtil.IsA(superType), packageName);
         Set<Class<? extends Class<?>>> mapperSet = resolverUtil.getClasses();
